--- conflicted
+++ resolved
@@ -943,13 +943,10 @@
     void seekToRow(unsigned long rowNumber) override;
 
     MemoryPool* getMemoryPool() const ;
-<<<<<<< HEAD
-
-    virtual uint64_t memoryEstimate() override;
-=======
     
     bool hasCorrectStatistics() const override;
->>>>>>> bfc7ccb6
+
+    virtual uint64_t memoryEstimate() override;
   };
 
   InputStream::~InputStream() {
