/**
 * Licensed to the Apache Software Foundation (ASF) under one
 * or more contributor license agreements.  See the NOTICE file
 * distributed with this work for additional information
 * regarding copyright ownership.  The ASF licenses this file
 * to you under the Apache License, Version 2.0 (the
 * "License"); you may not use this file except in compliance
 * with the License.  You may obtain a copy of the License at
 *
 *     http://www.apache.org/licenses/LICENSE-2.0
 *
 * Unless required by applicable law or agreed to in writing, software
 * distributed under the License is distributed on an "AS IS" BASIS,
 * WITHOUT WARRANTIES OR CONDITIONS OF ANY KIND, either express or implied.
 * See the License for the specific language governing permissions and
 * limitations under the License.
 */

#include "orc/Reader.hh"
#include "orc/OrcFile.hh"
#include "ColumnReader.hh"
#include "Exceptions.hh"
#include "RLE.hh"
#include "TypeImpl.hh"

#include <google/protobuf/text_format.h>

#include <algorithm>
#include <iostream>
#include <limits>
#include <memory>
#include <sstream>
#include <string>
#include <vector>
#include <stdlib.h>
namespace orc {

  std::string printProtobufMessage(const google::protobuf::Message& message) {
    std::string result;
    google::protobuf::TextFormat::PrintToString(message, &result);
    return result;
  }

  struct ReaderOptionsPrivate {
    std::list<int> includedColumns;
    unsigned long dataStart;
    unsigned long dataLength;
    unsigned long tailLocation;
    ReaderOptionsPrivate() {
      includedColumns.assign(1,0);
      dataStart = 0;
      dataLength = std::numeric_limits<unsigned long>::max();
      tailLocation = std::numeric_limits<unsigned long>::max();
    }
  };

  ReaderOptions::ReaderOptions(): 
    privateBits(std::unique_ptr<ReaderOptionsPrivate>
                  (new ReaderOptionsPrivate())) {
    // PASS
  }

  ReaderOptions::ReaderOptions(const ReaderOptions& rhs): 
    privateBits(std::unique_ptr<ReaderOptionsPrivate>
                (new ReaderOptionsPrivate(*(rhs.privateBits.get())))) {
    // PASS
  }

  ReaderOptions::ReaderOptions(ReaderOptions& rhs) {
    // swap privateBits with rhs
   ReaderOptionsPrivate* l = privateBits.release();
   privateBits.reset(rhs.privateBits.release());
   rhs.privateBits.reset(l);
  }
  
  ReaderOptions& ReaderOptions::operator=(const ReaderOptions& rhs) {
    if (this != &rhs) {
      privateBits.reset(new ReaderOptionsPrivate(*(rhs.privateBits.get())));
    }
    return *this;
  }
  
  ReaderOptions::~ReaderOptions() {
    // PASS
  }

  ReaderOptions& ReaderOptions::include(const std::list<int>& include) {
    privateBits->includedColumns.assign(include.begin(), include.end());
    return *this;
  }

  ReaderOptions& ReaderOptions::include(std::vector<int> include) {
    privateBits->includedColumns.assign(include.begin(), include.end());
    return *this;
  }

  ReaderOptions& ReaderOptions::range(unsigned long offset, 
                                      unsigned long length) {
    privateBits->dataStart = offset;
    privateBits->dataLength = length;
    return *this;
  }

  ReaderOptions& ReaderOptions::setTailLocation(unsigned long offset) {
    privateBits->tailLocation = offset;
    return *this;
  }

  const std::list<int>& ReaderOptions::getInclude() const {
    return privateBits->includedColumns;
  }

  unsigned long ReaderOptions::getOffset() const {
    return privateBits->dataStart;
  }

  unsigned long ReaderOptions::getLength() const {
    return privateBits->dataLength;
  }

  unsigned long ReaderOptions::getTailLocation() const {
    return privateBits->tailLocation;
  }

<<<<<<< HEAD

ColumnStatistics* convertColumnStatistics(const proto::ColumnStatistics&columnStats, orc::TypeKind colType)
{
    orc::ColumnStatisticsPrivate* colPrivateTmp = 
                new ColumnStatisticsPrivate(columnStats);
    switch(colType){
      case orc::BYTE:
      case orc::SHORT:
      case orc::INT:
      case orc::LONG:
      {
          IntegerColumnStatistics *col = new IntegerColumnStatistics(
              std::unique_ptr<ColumnStatisticsPrivate> (colPrivateTmp));
          return col;
      }
      case orc::STRING:
      case orc::CHAR:
      case orc::VARCHAR:
      {
          StringColumnStatistics *col = new StringColumnStatistics(
              std::unique_ptr<ColumnStatisticsPrivate> (colPrivateTmp));
          return col;
          
      }
      case orc::FLOAT:
      case orc::DOUBLE:
      {
          DoubleColumnStatistics *col = new DoubleColumnStatistics(
              std::unique_ptr<ColumnStatisticsPrivate> (colPrivateTmp));
          return col;
      }
      case orc::TIMESTAMP:
      {
          TimestampColumnStatistics *col = new TimestampColumnStatistics(
              std::unique_ptr<ColumnStatisticsPrivate> (colPrivateTmp));
          return col;
      }
      case orc::BINARY:
      {
          BinaryColumnStatistics *col = new BinaryColumnStatistics(
              std::unique_ptr<ColumnStatisticsPrivate> (colPrivateTmp));
          return col;
      }
      case orc::DECIMAL:
      {
          DecimalColumnStatistics *col = new DecimalColumnStatistics(
              std::unique_ptr<ColumnStatisticsPrivate> (colPrivateTmp));
          return col;
      }
      case orc::BOOLEAN:
      {
          ColumnStatistics *col = new ColumnStatistics(
              std::unique_ptr<ColumnStatisticsPrivate> (colPrivateTmp));
          return col;
      }
      default:
        throw ParseError("data type is not supported for the ORC file format");
    }
}


class StripeStatisticsImpl: public StripeStatistics {
private:
    unsigned long numberOfColStats;
    std::list<ColumnStatistics*> colStats;
public:
    StripeStatisticsImpl(proto::StripeStatistics stripeStats, const Type & schema)
    {
        for(int i = 0; i < stripeStats.colstats_size()-1; i++){
            colStats.push_back(orc::convertColumnStatistics(stripeStats.colstats(i+1),
                                                            schema.getSubtype(i).getKind()));
        }
        numberOfColStats = stripeStats.colstats_size();
    }
    std::unique_ptr<ColumnStatistics> getColumnStatisticsInStripe(unsigned long colIndex) const override
    {
        if(colIndex > numberOfColStats){
            throw std::logic_error("column index out of range");
        }
        std::list<ColumnStatistics*>::const_iterator it = colStats.begin();
        std::advance(it, colIndex);
        return std::unique_ptr<ColumnStatistics> (*it);
    }

    std::list<ColumnStatistics*> getStatisticsInStripe() const override
    {
        return colStats;
    }
    
    unsigned long getNumberOfColumnStatistics() const override 
    {
        return numberOfColStats;
    }
};
=======
  StripeInformation::~StripeInformation() {

  }

  class StripeInformationImpl : public StripeInformation {
    unsigned long offset;
    unsigned long indexLength;
    unsigned long dataLength;
    unsigned long footerLength;
    unsigned long numRows;

  public:

    StripeInformationImpl(unsigned long offset,
                          unsigned long indexLength,
                          unsigned long dataLength,
                          unsigned long footerLength,
                          unsigned long numRows) :
      offset(offset),
      indexLength(indexLength),
      dataLength(dataLength),
      footerLength(footerLength),
      numRows(numRows)
    {}

    ~StripeInformationImpl() {}

    unsigned long getOffset() const override {
      return offset;
    }

    unsigned long getLength() const override {
      return indexLength + dataLength + footerLength;
    }

    unsigned long getIndexLength() const override {
      return indexLength;
    }

    unsigned long getDataLength()const override {
      return dataLength;
    }

    unsigned long getFooterLength() const override {
      return footerLength;
    }

    unsigned long getNumberOfRows() const override {
      return numRows;
    }

  };
>>>>>>> 017a4160

  Reader::~Reader() {
    // PASS
  }

  static const unsigned long DIRECTORY_SIZE_GUESS = 16 * 1024;

  class ReaderImpl : public Reader {
  private:
    // inputs
    std::unique_ptr<InputStream> stream;
    ReaderOptions options;
    std::vector<bool> selectedColumns;

    // postscript
    proto::PostScript postscript;
    unsigned long blockSize;
    CompressionKind compression;
    unsigned long postscriptLength;

    // footer
    proto::Footer footer;
    std::vector<unsigned long> firstRowOfStripe;
    unsigned long numberOfStripes;
    std::unique_ptr<Type> schema;

    // metadata
    bool isMetadataLoaded;
    proto::Metadata metadata;

    // reading state
    uint64_t previousRow;
    uint64_t currentStripe;
    uint64_t lastStripe;
    uint64_t currentRowInStripe;
    uint64_t rowsInCurrentStripe;
    proto::StripeInformation currentStripeInfo;
    proto::StripeFooter currentStripeFooter;
    std::unique_ptr<ColumnReader> reader;

    // internal methods
    void readPostscript(char * buffer, unsigned long length);
    void readFooter(char *buffer, unsigned long length,
                    unsigned long fileLength);
    proto::StripeFooter getStripeFooter(const proto::StripeInformation& info);
    void readMetadata(char *buffer, unsigned long length,
                    unsigned long fileLength);
    void startNextStripe();
    void ensureOrcFooter(char* buffer, unsigned long length);
    void checkOrcVersion();
    void selectTypeParent(size_t columnId);
    void selectTypeChildren(size_t columnId);
    std::unique_ptr<ColumnVectorBatch> createRowBatch(const Type& type, 
                                                      uint64_t capacity
                                                      ) const;

  public:
    /**
     * Constructor that lets the user specify additional options.
     * @param stream the stream to read from
     * @param options options for reading
     */
    ReaderImpl(std::unique_ptr<InputStream> stream, 
               const ReaderOptions& options);

    CompressionKind getCompression() const override;

    unsigned long getNumberOfRows() const override;

    unsigned long getRowIndexStride() const override;

    const std::string& getStreamName() const override;
    
    std::list<std::string> getMetadataKeys() const override;

    std::string getMetadataValue(const std::string& key) const override;

    bool hasMetadataValue(const std::string& key) const override;

    unsigned long getCompressionSize() const override;

    unsigned long getNumberOfStripes() const override;

    std::unique_ptr<StripeInformation> getStripe(unsigned long
                                                 ) const override;

    std::unique_ptr<StripeStatistics> getStripeStatistics(unsigned long stripeIndex) const override;
      

    unsigned long getContentLength() const override;

    std::list<ColumnStatistics*> getStatistics() const override;
    
    std::unique_ptr<ColumnStatistics> getColumnStatistics(unsigned long index) const override;

    const Type& getType() const override;

    const std::vector<bool> getSelectedColumns() const override;

    std::unique_ptr<ColumnVectorBatch> createRowBatch(unsigned long size
                                                      ) const override;

    bool next(ColumnVectorBatch& data) override;

    unsigned long getRowNumber() const override;

    void seekToRow(unsigned long rowNumber) override;
  };

  InputStream::~InputStream() {
    // PASS
  };

  ReaderImpl::ReaderImpl(std::unique_ptr<InputStream> input,
                         const ReaderOptions& opts
                         ): stream(std::move(input)), options(opts) {
    isMetadataLoaded = false;
    // figure out the size of the file using the option or filesystem
    unsigned long streamsize = static_cast<unsigned long> (stream->getLength());
    unsigned long size = std::min(options.getTailLocation(), streamsize);
                                  // static_cast<unsigned long>
                                  //    (stream->getLength()));

    //read last bytes into buffer to get PostScript
    unsigned long readSize = std::min(size, DIRECTORY_SIZE_GUESS);

    if (readSize < 1) {
      throw ParseError("File size too small");
    }

    std::vector<char> buffer(readSize);
    stream->read(buffer.data(), size - readSize, readSize);
    readPostscript(buffer.data(), readSize);
    readFooter(buffer.data(), readSize, size);
    
   
    unsigned long position = size - 1- postscript.footerlength() - postscriptLength - postscript.metadatalength();
    buffer.resize(postscript.metadatalength());
    stream->read(buffer.data(), position, postscript.metadatalength());

    readMetadata(buffer.data(), postscript.metadatalength(), size);

    currentStripe = footer.stripes_size();
    lastStripe = 0;
    currentRowInStripe = 0;
    unsigned long rowTotal = 0;
    firstRowOfStripe.resize(static_cast<size_t>(footer.stripes_size()));
    for(size_t i=0; i < static_cast<size_t>(footer.stripes_size()); ++i) {
      firstRowOfStripe[i] = rowTotal;
      proto::StripeInformation stripeInfo = footer.stripes(static_cast<int>(i));
      rowTotal += stripeInfo.numberofrows();
      bool isStripeInRange = stripeInfo.offset() >= opts.getOffset() &&
        stripeInfo.offset() < opts.getOffset() + opts.getLength();
      if (isStripeInRange) {
        if (i < currentStripe) {
          currentStripe = i;
        }
        if (i > lastStripe) {
          lastStripe = i;
        }          
      }
    }

    schema = convertType(footer.types(0), footer);
    schema->assignIds(0);
    previousRow = (std::numeric_limits<unsigned long>::max)();

    selectedColumns.assign(static_cast<size_t>(footer.types_size()), false);

    const std::list<int>& included = options.getInclude();
    for(std::list<int>::const_iterator columnId = included.begin();
        columnId != included.end(); ++columnId) {
      if (*columnId <= (int)(schema->getSubtypeCount())) {
        selectTypeParent(static_cast<size_t>(*columnId));
        selectTypeChildren(static_cast<size_t>(*columnId));
      }
    }
  }
                         
  CompressionKind ReaderImpl::getCompression() const { 
    return compression;
  }

  unsigned long ReaderImpl::getCompressionSize() const {
    return blockSize;
  }

  unsigned long ReaderImpl::getNumberOfStripes() const {
    return numberOfStripes;
  }

  std::unique_ptr<StripeInformation> 
  ReaderImpl::getStripe(unsigned long stripeIndex) const {
    if (stripeIndex > getNumberOfStripes()) {
      throw std::logic_error("stripe index out of range");
    }
    proto::StripeInformation stripeInfo =
      footer.stripes(static_cast<int>(stripeIndex));

    return std::unique_ptr<StripeInformation>
      (new StripeInformationImpl
       (stripeInfo.offset(),
        stripeInfo.indexlength(),
        stripeInfo.datalength(),
        stripeInfo.footerlength(),
        stripeInfo.numberofrows()));
  }

  unsigned long ReaderImpl::getNumberOfRows() const { 
    return footer.numberofrows();
  }

  unsigned long ReaderImpl::getContentLength() const {
    return footer.contentlength();
  }

  unsigned long ReaderImpl::getRowIndexStride() const {
    return footer.rowindexstride();
  }

  const std::string& ReaderImpl::getStreamName() const {
    return stream->getName();
  }

  std::list<std::string> ReaderImpl::getMetadataKeys() const {
    std::list<std::string> result;
    for(int i=0; i < footer.metadata_size(); ++i) {
      result.push_back(footer.metadata(i).name());
    }
    return result;
  }

  std::string ReaderImpl::getMetadataValue(const std::string& key) const {
    for(int i=0; i < footer.metadata_size(); ++i) {
      if (footer.metadata(i).name() == key) {
        return footer.metadata(i).value();
      }
    }
    throw std::range_error("key not found");
  }

  bool ReaderImpl::hasMetadataValue(const std::string& key) const {
    for(int i=0; i < footer.metadata_size(); ++i) {
      if (footer.metadata(i).name() == key) {
        return true;
      }
    }
    return false;
  }

  void ReaderImpl::selectTypeParent(size_t columnId) {
    for(size_t parent=0; parent < columnId; ++parent) {
      const proto::Type& parentType = footer.types(static_cast<int>(parent));
      for(int idx=0; idx < parentType.subtypes_size(); ++idx) {
        unsigned int child = parentType.subtypes(idx);
        if (child == columnId) {
          if (!selectedColumns[parent]) {
            selectedColumns[parent] = true;
            selectTypeParent(parent);
            return;
          }
        }
      }
    }
  }

  void ReaderImpl::selectTypeChildren(size_t columnId) {
    if (!selectedColumns[columnId]) {
      selectedColumns[columnId] = true;
      const proto::Type& parentType = footer.types(static_cast<int>(columnId));
      for(int idx=0; idx < parentType.subtypes_size(); ++idx) {
        unsigned int child = parentType.subtypes(idx);
        selectTypeChildren(child);
      }
    }
  }

  void ReaderImpl::ensureOrcFooter(char *buffer, unsigned long readSize) {

    const std::string MAGIC("ORC");

    unsigned long len = MAGIC.length();
    if (postscriptLength < len + 1) {
      throw ParseError("Malformed ORC file: invalid postscript length");
    }

    // Look for the magic string at the end of the postscript.
    if (memcmp(buffer+readSize-1-postscriptLength, MAGIC.c_str(), MAGIC.length()) != 0) {
      // if there is no magic string at the end, check the beginning of the file
      std::vector<char> frontBuffer(MAGIC.length());
      stream->read(frontBuffer.data(), 0, MAGIC.length());
      if (memcmp(frontBuffer.data(), MAGIC.c_str(), MAGIC.length()) != 0) {
        throw ParseError("Malformed ORC file: invalid postscript");
      }
    }
  }

  const std::vector<bool> ReaderImpl::getSelectedColumns() const {
    return selectedColumns;
  }

  const Type& ReaderImpl::getType() const {
    return *(schema.get());
  }

  unsigned long ReaderImpl::getRowNumber() const {
    return previousRow;
  }



  // ColumnStatistics only contains statistics that are available for all data type
  std::list<ColumnStatistics*> ReaderImpl::getStatistics() const {
      std::list<ColumnStatistics*> result;
      for(uint colIdx=0; colIdx < schema->getSubtypeCount(); ++colIdx) {

          // colIdx + 1 because selectedColumns size = numberOfCols + 1. 
          // same size of footer. Should skip selectedColumns.at(0)
          if(selectedColumns.at(colIdx+1)){
              orc::TypeKind colType = schema->getSubtype(colIdx).getKind();
              proto::ColumnStatistics col = footer.statistics(colIdx+1);
              result.push_back(convertColumnStatistics(col, colType));
          }
      }
      return result;
  }

// index start from 0
std::unique_ptr<ColumnStatistics> ReaderImpl::getColumnStatistics(unsigned long index) const {
    if(index >= (unsigned int)footer.statistics_size()){
        throw std::logic_error("column index out of range");
    }
    orc::TypeKind colType = schema->getSubtype(index).getKind();
    proto::ColumnStatistics col = footer.statistics(index+1);
    return std::unique_ptr<ColumnStatistics> (convertColumnStatistics(col, colType));
}


std::unique_ptr<StripeStatistics> ReaderImpl::getStripeStatistics(unsigned long stripeIndex) const {
    if(stripeIndex > (unsigned int)metadata.stripestats_size()){
        throw std::logic_error("stripe index out of range");
    }
    return std::unique_ptr<StripeStatistics> 
      (new StripeStatisticsImpl(metadata.stripestats(stripeIndex), getType()));
}


  void ReaderImpl::seekToRow(unsigned long) {
    throw NotImplementedYet("seekToRow");
  }

  void ReaderImpl::readPostscript(char *buffer, unsigned long readSize) {
    postscriptLength = buffer[readSize - 1] & 0xff;

    ensureOrcFooter(buffer, readSize);

    if (!postscript.ParseFromArray(buffer+readSize-1-postscriptLength, 
                                   static_cast<int>(postscriptLength))) {
      throw ParseError("bad postscript parse");
    }
    if (postscript.has_compressionblocksize()) {
      blockSize = postscript.compressionblocksize();
    } else {
      blockSize = 256 * 1024;
    }

    checkOrcVersion();

    //check compression codec
    compression = static_cast<CompressionKind>(postscript.compression());
  }

  void ReaderImpl::readFooter(char* buffer, unsigned long readSize,
                              unsigned long) {
    unsigned long footerSize = postscript.footerlength();
    //check if extra bytes need to be read
    unsigned long tailSize = 1 + postscriptLength + footerSize;
    if (tailSize > readSize) {
      throw NotImplementedYet("need more footer data.");
    }
    std::unique_ptr<SeekableInputStream> pbStream =
      createDecompressor(compression,
                          std::unique_ptr<SeekableInputStream>
                          (new SeekableArrayInputStream(buffer +
                                                        (readSize - tailSize),
                                                        footerSize)),
                          blockSize);
    // TODO: do not SeekableArrayInputStream, rather use an array
//    if (!footer.ParseFromArray(buffer+readSize-tailSize, footerSize)) {
    if (!footer.ParseFromZeroCopyStream(pbStream.get())) {
      throw ParseError("bad footer parse");
    }
    numberOfStripes = static_cast<unsigned long>(footer.stripes_size());
  }

  proto::StripeFooter ReaderImpl::getStripeFooter
                        (const proto::StripeInformation& info) {
    unsigned long footerStart = info.offset() + info.indexlength() +
      info.datalength();
    unsigned long footerLength = info.footerlength();
    std::unique_ptr<SeekableInputStream> pbStream = 
      createDecompressor(compression,
                         std::unique_ptr<SeekableInputStream>
                         (new SeekableFileInputStream(stream.get(), 
                                                      footerStart,
                                                      footerLength, 
                                                      static_cast<long>
                                                      (blockSize)
                                                      )),
                         blockSize);
    proto::StripeFooter result;
    if (!result.ParseFromZeroCopyStream(pbStream.get())) {
      throw ParseError(std::string("bad StripeFooter from ") + 
                       pbStream->getName());
    }
    return result;
  }

void ReaderImpl::readMetadata(char* buffer, unsigned long readSize, unsigned long)
{
    unsigned long metadataSize = postscript.metadatalength();
    
    //check if extra bytes need to be read
    unsigned long tailSize = metadataSize;
    if (tailSize > readSize) {
      throw NotImplementedYet("need more file metadata data.");
    }
    std::unique_ptr<SeekableInputStream> pbStream =
      createDecompressor(compression,
                          std::unique_ptr<SeekableInputStream>
                         (new SeekableArrayInputStream(buffer+(readSize - tailSize),
                                                        metadataSize)),
                         blockSize);
    
    if (!metadata.ParseFromZeroCopyStream(pbStream.get())) {
      throw ParseError("bad metadata parse");
    }
}
  

  class StripeStreamsImpl: public StripeStreams {
  private:
    const ReaderImpl& reader;
    const proto::StripeFooter& footer;
    const unsigned long stripeStart;
    InputStream& input;

  public:
    StripeStreamsImpl(const ReaderImpl& reader,
                      const proto::StripeFooter& footer,
                      unsigned long stripeStart,
                      InputStream& input);

    virtual ~StripeStreamsImpl();

    virtual const std::vector<bool> getSelectedColumns() const override;

    virtual proto::ColumnEncoding getEncoding(int columnId) const override;

    virtual std::unique_ptr<SeekableInputStream> 
                    getStream(int columnId,
                              proto::Stream_Kind kind) const override;
  };

  StripeStreamsImpl::StripeStreamsImpl(const ReaderImpl& _reader,
                                       const proto::StripeFooter& _footer,
                                       unsigned long _stripeStart,
                                       InputStream& _input
                                       ): reader(_reader), 
                                          footer(_footer),
                                          stripeStart(_stripeStart),
                                          input(_input) {
    // PASS
  }

  StripeStreamsImpl::~StripeStreamsImpl() {
    // PASS
  }

  const std::vector<bool> StripeStreamsImpl::getSelectedColumns() const {
    return reader.getSelectedColumns();
  }

  proto::ColumnEncoding StripeStreamsImpl::getEncoding(int columnId) const {
    return footer.columns(columnId);
  }

  std::unique_ptr<SeekableInputStream> 
        StripeStreamsImpl::getStream(int columnId,
                                     proto::Stream_Kind kind) const {
    unsigned long offset = stripeStart;
    for(int i = 0; i < footer.streams_size(); ++i) {
      const proto::Stream& stream = footer.streams(i);
      if (stream.kind() == kind && 
          stream.column() == static_cast<unsigned int>(columnId)) {
        return createDecompressor(reader.getCompression(),
                                  std::unique_ptr<SeekableInputStream>
                                  (new SeekableFileInputStream
                                   (&input,
                                    offset,
                                    stream.length(),
                                    static_cast<long>
                                    (reader.getCompressionSize()))),
                                  reader.getCompressionSize());
      }
      offset += stream.length();
    }
    return std::unique_ptr<SeekableInputStream>();
  }

  void ReaderImpl::startNextStripe() {
    currentStripeInfo = footer.stripes(static_cast<int>(currentStripe));
    currentStripeFooter = getStripeFooter(currentStripeInfo);
    rowsInCurrentStripe = currentStripeInfo.numberofrows();
    StripeStreamsImpl stripeStreams(*this, currentStripeFooter, 
                                    currentStripeInfo.offset(),
                                    *(stream.get()));
    reader = buildReader(*(schema.get()), stripeStreams);
  }

  void ReaderImpl::checkOrcVersion() {
    // TODO
  }

  bool ReaderImpl::next(ColumnVectorBatch& data) {
    if (currentStripe > lastStripe) {
      data.numElements = 0;
      return false;
    }
    if (currentRowInStripe == 0) {
      startNextStripe();
    }
    uint64_t rowsToRead = 
      std::min(static_cast<uint64_t>(data.capacity), 
               rowsInCurrentStripe - currentRowInStripe);
    data.numElements = rowsToRead;
    reader->next(data, rowsToRead, 0);
    // update row number
    previousRow = firstRowOfStripe[currentStripe] + currentRowInStripe;
    currentRowInStripe += rowsToRead;
    if (currentRowInStripe >= rowsInCurrentStripe) {
      currentStripe += 1;
      currentRowInStripe = 0;
    }
    return rowsToRead != 0;
  }

  std::unique_ptr<ColumnVectorBatch> ReaderImpl::createRowBatch
       (const Type& type, uint64_t capacity) const {
    switch (static_cast<int>(type.getKind())) {
    case BOOLEAN:
    case BYTE:
    case SHORT:
    case INT:
    case LONG:
    case TIMESTAMP:
    case DATE: {
      LongVectorBatch* batch = new LongVectorBatch(capacity);
      return std::unique_ptr<ColumnVectorBatch>
        (dynamic_cast<ColumnVectorBatch*>(batch));
    }
    case FLOAT:
    case DOUBLE: {
      DoubleVectorBatch* batch = new DoubleVectorBatch(capacity);
      return std::unique_ptr<ColumnVectorBatch>
        (dynamic_cast<ColumnVectorBatch*>(batch));
    }
    case STRING:
    case BINARY:
    case CHAR:
    case VARCHAR: {
      StringVectorBatch* batch = new StringVectorBatch(capacity);
      return std::unique_ptr<ColumnVectorBatch>
        (dynamic_cast<ColumnVectorBatch*>(batch));
    }
    case STRUCT: {
      StructVectorBatch* structPtr = new StructVectorBatch(capacity);
      std::unique_ptr<ColumnVectorBatch> result
        (dynamic_cast<ColumnVectorBatch*>(structPtr));

      for(unsigned int i=0; i < type.getSubtypeCount(); ++i) {
        const Type& child = type.getSubtype(i);
        if (selectedColumns[static_cast<size_t>(child.getColumnId())]) {
          structPtr->fields.push_back(createRowBatch(child, capacity
                                                     ).release());
        }
      }
      return result;
    }
    case LIST:
    case MAP:
    case UNION:
    case DECIMAL:
    default:
      throw NotImplementedYet("not supported yet");
    }
  }

  std::unique_ptr<ColumnVectorBatch> ReaderImpl::createRowBatch
       (unsigned long capacity) const {
    return createRowBatch(*(schema.get()), capacity);
  }

  std::unique_ptr<Reader> createReader(std::unique_ptr<InputStream> stream, 
                                       const ReaderOptions& options) {
    return std::unique_ptr<Reader>(new ReaderImpl(std::move(stream), options));
  }


/**
 * start column statistics: min, max, length, numofvalues
 * Didn't find the boolen statistics in protobuf.h
 **/
// number of values
ColumnStatistics::ColumnStatistics(std::unique_ptr<ColumnStatisticsPrivate> data) :
    privateBits(std::unique_ptr<ColumnStatisticsPrivate> 
                (new ColumnStatisticsPrivate(data->columnStatistics))) 
{
    
}

ColumnStatistics::~ColumnStatistics() {

}

long ColumnStatistics::getNumberOfValues() const
{
    return privateBits->columnStatistics.numberofvalues();
}

// int
IntegerColumnStatistics::IntegerColumnStatistics(std::unique_ptr<ColumnStatisticsPrivate> data) : ColumnStatistics(data)
{

}
long IntegerColumnStatistics::getMinimum() const
{
    return privateBits->columnStatistics.intstatistics().minimum();
}
long IntegerColumnStatistics::getMaximum() const
{
    return privateBits->columnStatistics.intstatistics().maximum();
}
bool IntegerColumnStatistics::isSumDefined() const
{
    return privateBits->columnStatistics.intstatistics().has_sum();
}
long IntegerColumnStatistics::getSum() const
{
    if(IntegerColumnStatistics::isSumDefined()){
        return privateBits->columnStatistics.intstatistics().sum();
    }
    throw std::range_error("sum is not defined");
}

// double
DoubleColumnStatistics::DoubleColumnStatistics(std::unique_ptr<ColumnStatisticsPrivate> data) : ColumnStatistics(data)
{
}
double DoubleColumnStatistics::getMinimum() const
{
    return privateBits->columnStatistics.doublestatistics().minimum();
}

double DoubleColumnStatistics::getMaximum() const
{
    return privateBits->columnStatistics.doublestatistics().maximum();
}
double DoubleColumnStatistics::getSum() const
{
    if(privateBits->columnStatistics.doublestatistics().has_sum()){
        return privateBits->columnStatistics.doublestatistics().sum();
    }
    throw std::range_error("sum is not defined");
}

// string
StringColumnStatistics::StringColumnStatistics(std::unique_ptr<ColumnStatisticsPrivate> data) : ColumnStatistics(data)
{
}
std::string StringColumnStatistics::getMinimum() const
{
    return privateBits->columnStatistics.stringstatistics().minimum();
}

std::string StringColumnStatistics::getMaximum() const
{
    return privateBits->columnStatistics.stringstatistics().maximum();
}
long StringColumnStatistics::getTotalLength() const
{
    if(privateBits->columnStatistics.stringstatistics().has_sum())
    {
        return privateBits->columnStatistics.stringstatistics().sum();
    }
    throw std::range_error("Can not get total length, not defined");
}

// date
DateColumnStatistics::DateColumnStatistics(std::unique_ptr<ColumnStatisticsPrivate> data) : ColumnStatistics(data)
{
}
long DateColumnStatistics::getMinimum() const
{
    return privateBits->columnStatistics.datestatistics().minimum();
}

long DateColumnStatistics::getMaximum() const
{
    return privateBits->columnStatistics.datestatistics().maximum();
}


// decimal
DecimalColumnStatistics::DecimalColumnStatistics(std::unique_ptr<ColumnStatisticsPrivate> data) : ColumnStatistics(data)
{
}
Decimal DecimalColumnStatistics::getMinimum() const
{
    return stringToDecimal(privateBits->columnStatistics.decimalstatistics().minimum());
}

Decimal DecimalColumnStatistics::getMaximum() const
{
    return stringToDecimal(privateBits->columnStatistics.decimalstatistics().maximum());
}
Decimal DecimalColumnStatistics::getSum() const
{
    if(privateBits->columnStatistics.decimalstatistics().has_sum())
    {
        return stringToDecimal(privateBits->columnStatistics.decimalstatistics().sum());
    }
    throw std::range_error("sum is not defined");
}

// timestamp
TimestampColumnStatistics::TimestampColumnStatistics(std::unique_ptr<ColumnStatisticsPrivate> data) : ColumnStatistics(data)
{
}
long TimestampColumnStatistics::getMinimum() const
{
    return privateBits->columnStatistics.timestampstatistics().minimum();
}
long TimestampColumnStatistics::getMaximum() const
{
    return privateBits->columnStatistics.timestampstatistics().maximum();
}

// binary
BinaryColumnStatistics::BinaryColumnStatistics(std::unique_ptr<ColumnStatisticsPrivate> data) : ColumnStatistics(data)
{
}
long BinaryColumnStatistics::getTotalLength() const
{
    if(privateBits->columnStatistics.binarystatistics().has_sum())
    {
        return privateBits->columnStatistics.binarystatistics().sum();
    }
    throw std::range_error("Can not get total length, not defined");
}



}<|MERGE_RESOLUTION|>--- conflicted
+++ resolved
@@ -122,7 +122,58 @@
     return privateBits->tailLocation;
   }
 
-<<<<<<< HEAD
+
+  StripeInformation::~StripeInformation() {
+
+  }
+
+  class StripeInformationImpl : public StripeInformation {
+    unsigned long offset;
+    unsigned long indexLength;
+    unsigned long dataLength;
+    unsigned long footerLength;
+    unsigned long numRows;
+
+  public:
+
+    StripeInformationImpl(unsigned long offset,
+                          unsigned long indexLength,
+                          unsigned long dataLength,
+                          unsigned long footerLength,
+                          unsigned long numRows) :
+      offset(offset),
+      indexLength(indexLength),
+      dataLength(dataLength),
+      footerLength(footerLength),
+      numRows(numRows)
+    {}
+
+    ~StripeInformationImpl() {}
+
+    unsigned long getOffset() const override {
+      return offset;
+    }
+
+    unsigned long getLength() const override {
+      return indexLength + dataLength + footerLength;
+    }
+    unsigned long getIndexLength() const override {
+      return indexLength;
+    }
+
+    unsigned long getDataLength()const override {
+      return dataLength;
+    }
+
+    unsigned long getFooterLength() const override {
+      return footerLength;
+    }
+    
+    unsigned long getNumberOfRows() const override {
+      return numRows;
+    }
+};
+
 
 ColumnStatistics* convertColumnStatistics(const proto::ColumnStatistics&columnStats, orc::TypeKind colType)
 {
@@ -182,7 +233,6 @@
         throw ParseError("data type is not supported for the ORC file format");
     }
 }
-
 
 class StripeStatisticsImpl: public StripeStatistics {
 private:
@@ -211,66 +261,14 @@
     {
         return colStats;
     }
-    
+
     unsigned long getNumberOfColumnStatistics() const override 
     {
         return numberOfColStats;
     }
 };
-=======
-  StripeInformation::~StripeInformation() {
-
-  }
-
-  class StripeInformationImpl : public StripeInformation {
-    unsigned long offset;
-    unsigned long indexLength;
-    unsigned long dataLength;
-    unsigned long footerLength;
-    unsigned long numRows;
-
-  public:
-
-    StripeInformationImpl(unsigned long offset,
-                          unsigned long indexLength,
-                          unsigned long dataLength,
-                          unsigned long footerLength,
-                          unsigned long numRows) :
-      offset(offset),
-      indexLength(indexLength),
-      dataLength(dataLength),
-      footerLength(footerLength),
-      numRows(numRows)
-    {}
-
-    ~StripeInformationImpl() {}
-
-    unsigned long getOffset() const override {
-      return offset;
-    }
-
-    unsigned long getLength() const override {
-      return indexLength + dataLength + footerLength;
-    }
-
-    unsigned long getIndexLength() const override {
-      return indexLength;
-    }
-
-    unsigned long getDataLength()const override {
-      return dataLength;
-    }
-
-    unsigned long getFooterLength() const override {
-      return footerLength;
-    }
-
-    unsigned long getNumberOfRows() const override {
-      return numRows;
-    }
-
-  };
->>>>>>> 017a4160
+
+
 
   Reader::~Reader() {
     // PASS
